% dryden gust model specified for rockets
%
% input = h (altitude)
%         V_u (airspeed of rocket, u-component)
%         V_v (airspeed of rocket, v-component)
%         intensity (turbelence intensity classified as 'light',
%         'moderate', or 'severe')
%
% output = V_wind (gust velocity, assume 1d)

<<<<<<< HEAD
function Vwind = drydengustmodel(h,V_u,V_v,intensity,t)
=======

function [Vwind_u,Vwind_v,Vwind_w] = drydengustmodel(h,V,intensity,t)
>>>>>>> 8da977ad
%
% initializing global variables
%
global i;
global tval;
global v_uoutput;
global v_uoutputd;
global v_vinput;
global v_vinputd;
global v_voutput;
global v_voutputd;
global v_voutputdd;

%
% initialize
%
Vwind_u = 0;
Vwind_v = 0;
tval(i+1) = t;

%
% conversion
%
m2f = 3.281;    % meters to feet 
kts2mps = 0.5144; % knots to meters per second

%
% intensity classification
%

light = 'light';
moderate = 'moderate';
severe = 'severe';

if strcmp(light,intensity)
    W_20ft = 15*kts2mps; % W_20ft is the wind speed at 20 feet
elseif strcmp(moderate,intensity)
    W_20ft = 30*kts2mps; 
elseif strcmp(severe,intensity)
    W_20ft = 45*kts2mps; 
else
    error("Unknown turbulence classification");
end

%
% turbulence parameters
%
% sigma = turbulence intensity
% L = turbulence scale length
%

% LOW ALTITUDE
if (h*m2f) < 1000
    sigma_w = 0.1*W_20ft;
    sigma_u = (sigma_w)/((0.177 + 0.000823*h)^0.4);
    sigma_v = sigma_u;
    
%    L_w = h/2;
    L_u = h/((0.177 + 0.000823*h)^1.2);
    L_v = L_u/2;
    
% MED TO HIGH ALTITUDE
elseif 1000 <= (h*m2f) < 2000
    sigma_w = 0.1*W_20ft;
    sigma_u = sigma_w;
    sigma_v = sigma_u;
    
%    L_w = h/2;
    L_u = h;
    L_v = h/2;
    
% HIGH ALTITUDE
elseif 2000 <= (h*m2f)
    sigma_w = 0.1*W_20ft;
    sigma_u = sigma_w;
    sigma_v = sigma_u;
    
%    L_w = 1750/2;        
    L_u = 1750;
    L_v = 1750/2;
end   

%
% transfer function
%

% intitialzing symbolic variables for inverse laplace transform
% syms s t

% LINEAR u COMPONENT
if (V_u ~= 0) && ~isnan(V_u)
    A = sigma_u*sqrt((2*L_u)/(pi*V_u));
    if V_u < 10^-5
        B = 1;
    else
        B = L_u/V_u;
    end
else
    V_u = 0;
    A = 0;
    B = 1;
end

% MATLAB's 'tf' function
% H_u = tf(A,[B 1]);

% inverse laplace form 
% y_u = ilaplace(A/(1+B*s));
% y_u = real(double(subs(y_u)));

%
% solving the transfer function numerically to obtain the filtered wind
% velocity values (u-component)
%
if i == 1
    % initial cond for first timestep
        v_uoutputd(i) = 0;
        v_uoutput(i) = V_u;
else
    % iterate i to integrate the differential equation
        v_uoutputd(i) = (A/B)*V_u + ...
            (1/B)*v_uoutput(i-1); 
        v_uoutput(i) = v_uoutput(i-1) + ...
            (tval(i)-tval(i-1))*v_uoutputd(i);    
        Vwind_u = v_uoutput(i);
end

% LINEAR v COMPONENT
if (V_v ~= 0) && ~isnan(V_v)    % avoid divide-by-zero
    % dryden transfer function 
    A = sigma_v*sqrt((2*L_v)/(pi*V_v));
    B = 2*sqrt(3)*L_v/V_v;
    % avoid dividing by small value
    if V_u < 10^-5
        C = 1;
    else
        C = (2*L_v/V_v)^2;
    end
    D = (4*L_v)/V_v;
else
    V_v = 0;
    A = 0;
    B = 0;
    C = 1;
    D = 0;
end


% MATLAB's 'tf' function
% H_v = tf([B*A A],[C D 1]);

% inverse laplace form 
% y_v = ilaplace((B*A*s+A)/(C*(s^2)+D*s+1));
% y_v = real(double(subs(y_v)));

%
% solving the transfer function numerically to obtain the filtered wind
% velocity values (v-component)
%
if i == 1 
        v_vinput(i) = 0;
        v_vinput(i+1) = V_v;
        v_voutputd(i) = 0;
        v_voutput(i) = 0;
        v_voutputd(i) = 0;
        v_voutputdd(i) =(1/C)*( A*v_vinput(i) - v_voutput(i) ...
            - D*v_voutputd(i) - (A*B)*v_vinputd(i));
else
        v_vinput(i) = V_v;
        v_vinputd(i) = (v_vinput(i) - v_vinput(i-1))/(tval(i)-tval(i-1));
        v_voutputd(i) = v_voutput(i-1) ...
            + (tval(i)-tval(i-1)*v_voutputdd(i-1));
        v_voutput(i) = v_voutput(i-1) + ...
            (tval(i)-tval(i-1)*v_voutputd(i-1)); 
        v_voutputdd(i) =(1/C)*( A*v_vinput(i) - v_voutput(i)...
            - D*v_voutputd(i) - (A*B)*v_vinputd(i));
        Vwind_v = v_voutput(i);
end


% output vector of MATLAB's 'tf' values (requires controls toolbox')
% H = [H_u;H_v;H_w];

% output wind velocity components
Vwind = [Vwind_u;Vwind_v];

<<<<<<< HEAD
% globally iterating i value for timestep alignments in 'numerically
% solving diffeq' section ()
i = i + 1;
=======
H = [H_u;H_v;H_w];

%
% converting to state space model
%
Hss_u = ss(H_u);
Hss_v = ss(H_v);
Hss_w = ss(H_w);

% extracting state space data as singular matrices
[A1,B1,C1,D1] = ssdata(Hss_u);
[A2,B2,C2,D2] = ssdata(Hss_v);
[A3,B3,C3,D3] = ssdata(Hss_w);

% solving for wind components using the state space model
Vwind_udot = A1*t + B1*V;
Vwind_u = C1*integral(Vwind_udot) + D1*V;

Vwind_vdot = A2*t + B2*V;
Vwind_v = C2*integral(Vwind_vdot) + D2*V;

Vwind_wdot = A3*t + B3*V;
Vwind_w = C3*integral(Vwind_wdot) + D3*V;

>>>>>>> 8da977ad
end<|MERGE_RESOLUTION|>--- conflicted
+++ resolved
@@ -1,233 +1,228 @@
-% dryden gust model specified for rockets
-%
-% input = h (altitude)
-%         V_u (airspeed of rocket, u-component)
-%         V_v (airspeed of rocket, v-component)
-%         intensity (turbelence intensity classified as 'light',
-%         'moderate', or 'severe')
-%
-% output = V_wind (gust velocity, assume 1d)
-
-<<<<<<< HEAD
-function Vwind = drydengustmodel(h,V_u,V_v,intensity,t)
-=======
-
-function [Vwind_u,Vwind_v,Vwind_w] = drydengustmodel(h,V,intensity,t)
->>>>>>> 8da977ad
-%
-% initializing global variables
-%
-global i;
-global tval;
-global v_uoutput;
-global v_uoutputd;
-global v_vinput;
-global v_vinputd;
-global v_voutput;
-global v_voutputd;
-global v_voutputdd;
-
-%
-% initialize
-%
-Vwind_u = 0;
-Vwind_v = 0;
-tval(i+1) = t;
-
-%
-% conversion
-%
-m2f = 3.281;    % meters to feet 
-kts2mps = 0.5144; % knots to meters per second
-
-%
-% intensity classification
-%
-
-light = 'light';
-moderate = 'moderate';
-severe = 'severe';
-
-if strcmp(light,intensity)
-    W_20ft = 15*kts2mps; % W_20ft is the wind speed at 20 feet
-elseif strcmp(moderate,intensity)
-    W_20ft = 30*kts2mps; 
-elseif strcmp(severe,intensity)
-    W_20ft = 45*kts2mps; 
-else
-    error("Unknown turbulence classification");
-end
-
-%
-% turbulence parameters
-%
-% sigma = turbulence intensity
-% L = turbulence scale length
-%
-
-% LOW ALTITUDE
-if (h*m2f) < 1000
-    sigma_w = 0.1*W_20ft;
-    sigma_u = (sigma_w)/((0.177 + 0.000823*h)^0.4);
-    sigma_v = sigma_u;
-    
-%    L_w = h/2;
-    L_u = h/((0.177 + 0.000823*h)^1.2);
-    L_v = L_u/2;
-    
-% MED TO HIGH ALTITUDE
-elseif 1000 <= (h*m2f) < 2000
-    sigma_w = 0.1*W_20ft;
-    sigma_u = sigma_w;
-    sigma_v = sigma_u;
-    
-%    L_w = h/2;
-    L_u = h;
-    L_v = h/2;
-    
-% HIGH ALTITUDE
-elseif 2000 <= (h*m2f)
-    sigma_w = 0.1*W_20ft;
-    sigma_u = sigma_w;
-    sigma_v = sigma_u;
-    
-%    L_w = 1750/2;        
-    L_u = 1750;
-    L_v = 1750/2;
-end   
-
-%
-% transfer function
-%
-
-% intitialzing symbolic variables for inverse laplace transform
-% syms s t
-
-% LINEAR u COMPONENT
-if (V_u ~= 0) && ~isnan(V_u)
-    A = sigma_u*sqrt((2*L_u)/(pi*V_u));
-    if V_u < 10^-5
-        B = 1;
-    else
-        B = L_u/V_u;
-    end
-else
-    V_u = 0;
-    A = 0;
-    B = 1;
-end
-
-% MATLAB's 'tf' function
-% H_u = tf(A,[B 1]);
-
-% inverse laplace form 
-% y_u = ilaplace(A/(1+B*s));
-% y_u = real(double(subs(y_u)));
-
-%
-% solving the transfer function numerically to obtain the filtered wind
-% velocity values (u-component)
-%
-if i == 1
-    % initial cond for first timestep
-        v_uoutputd(i) = 0;
-        v_uoutput(i) = V_u;
-else
-    % iterate i to integrate the differential equation
-        v_uoutputd(i) = (A/B)*V_u + ...
-            (1/B)*v_uoutput(i-1); 
-        v_uoutput(i) = v_uoutput(i-1) + ...
-            (tval(i)-tval(i-1))*v_uoutputd(i);    
-        Vwind_u = v_uoutput(i);
-end
-
-% LINEAR v COMPONENT
-if (V_v ~= 0) && ~isnan(V_v)    % avoid divide-by-zero
-    % dryden transfer function 
-    A = sigma_v*sqrt((2*L_v)/(pi*V_v));
-    B = 2*sqrt(3)*L_v/V_v;
-    % avoid dividing by small value
-    if V_u < 10^-5
-        C = 1;
-    else
-        C = (2*L_v/V_v)^2;
-    end
-    D = (4*L_v)/V_v;
-else
-    V_v = 0;
-    A = 0;
-    B = 0;
-    C = 1;
-    D = 0;
-end
-
-
-% MATLAB's 'tf' function
-% H_v = tf([B*A A],[C D 1]);
-
-% inverse laplace form 
-% y_v = ilaplace((B*A*s+A)/(C*(s^2)+D*s+1));
-% y_v = real(double(subs(y_v)));
-
-%
-% solving the transfer function numerically to obtain the filtered wind
-% velocity values (v-component)
-%
-if i == 1 
-        v_vinput(i) = 0;
-        v_vinput(i+1) = V_v;
-        v_voutputd(i) = 0;
-        v_voutput(i) = 0;
-        v_voutputd(i) = 0;
-        v_voutputdd(i) =(1/C)*( A*v_vinput(i) - v_voutput(i) ...
-            - D*v_voutputd(i) - (A*B)*v_vinputd(i));
-else
-        v_vinput(i) = V_v;
-        v_vinputd(i) = (v_vinput(i) - v_vinput(i-1))/(tval(i)-tval(i-1));
-        v_voutputd(i) = v_voutput(i-1) ...
-            + (tval(i)-tval(i-1)*v_voutputdd(i-1));
-        v_voutput(i) = v_voutput(i-1) + ...
-            (tval(i)-tval(i-1)*v_voutputd(i-1)); 
-        v_voutputdd(i) =(1/C)*( A*v_vinput(i) - v_voutput(i)...
-            - D*v_voutputd(i) - (A*B)*v_vinputd(i));
-        Vwind_v = v_voutput(i);
-end
-
-
-% output vector of MATLAB's 'tf' values (requires controls toolbox')
-% H = [H_u;H_v;H_w];
-
-% output wind velocity components
-Vwind = [Vwind_u;Vwind_v];
-
-<<<<<<< HEAD
-% globally iterating i value for timestep alignments in 'numerically
-% solving diffeq' section ()
-i = i + 1;
-=======
-H = [H_u;H_v;H_w];
-
-%
-% converting to state space model
-%
-Hss_u = ss(H_u);
-Hss_v = ss(H_v);
-Hss_w = ss(H_w);
-
-% extracting state space data as singular matrices
-[A1,B1,C1,D1] = ssdata(Hss_u);
-[A2,B2,C2,D2] = ssdata(Hss_v);
-[A3,B3,C3,D3] = ssdata(Hss_w);
-
-% solving for wind components using the state space model
-Vwind_udot = A1*t + B1*V;
-Vwind_u = C1*integral(Vwind_udot) + D1*V;
-
-Vwind_vdot = A2*t + B2*V;
-Vwind_v = C2*integral(Vwind_vdot) + D2*V;
-
-Vwind_wdot = A3*t + B3*V;
-Vwind_w = C3*integral(Vwind_wdot) + D3*V;
-
->>>>>>> 8da977ad
-end+% dryden gust model specified for rockets
+%
+% input = h (altitude)
+%         V_u (airspeed of rocket, u-component)
+%         V_v (airspeed of rocket, v-component)
+%         intensity (turbelence intensity classified as 'light',
+%         'moderate', or 'severe')
+%
+% output = V_wind (gust velocity, assume 1d)
+
+function Vwind = drydengustmodel(h,V_u,V_v,intensity,t)
+
+%
+% initializing global variables
+%
+global i;
+global tval;
+global v_uoutput;
+global v_uoutputd;
+global v_vinput;
+global v_vinputd;
+global v_voutput;
+global v_voutputd;
+global v_voutputdd;
+
+%
+% initialize
+%
+Vwind_u = 0;
+Vwind_v = 0;
+tval(i+1) = t;
+
+%
+% conversion
+%
+m2f = 3.281;    % meters to feet 
+kts2mps = 0.5144; % knots to meters per second
+
+%
+% intensity classification
+%
+
+light = 'light';
+moderate = 'moderate';
+severe = 'severe';
+
+if strcmp(light,intensity)
+    W_20ft = 15*kts2mps; % W_20ft is the wind speed at 20 feet
+elseif strcmp(moderate,intensity)
+    W_20ft = 30*kts2mps; 
+elseif strcmp(severe,intensity)
+    W_20ft = 45*kts2mps; 
+else
+    error("Unknown turbulence classification");
+end
+
+%
+% turbulence parameters
+%
+% sigma = turbulence intensity
+% L = turbulence scale length
+%
+
+% LOW ALTITUDE
+if (h*m2f) < 1000
+    sigma_w = 0.1*W_20ft;
+    sigma_u = (sigma_w)/((0.177 + 0.000823*h)^0.4);
+    sigma_v = sigma_u;
+    
+%    L_w = h/2;
+    L_u = h/((0.177 + 0.000823*h)^1.2);
+    L_v = L_u/2;
+    
+% MED TO HIGH ALTITUDE
+elseif 1000 <= (h*m2f) < 2000
+    sigma_w = 0.1*W_20ft;
+    sigma_u = sigma_w;
+    sigma_v = sigma_u;
+    
+%    L_w = h/2;
+    L_u = h;
+    L_v = h/2;
+    
+% HIGH ALTITUDE
+elseif 2000 <= (h*m2f)
+    sigma_w = 0.1*W_20ft;
+    sigma_u = sigma_w;
+    sigma_v = sigma_u;
+    
+%    L_w = 1750/2;        
+    L_u = 1750;
+    L_v = 1750/2;
+end   
+
+%
+% transfer function
+%
+
+% intitialzing symbolic variables for inverse laplace transform
+% syms s t
+
+% LINEAR u COMPONENT
+if (V_u ~= 0) && ~isnan(V_u)
+    A = sigma_u*sqrt((2*L_u)/(pi*V_u));
+    if V_u < 10^-5
+        B = 1;
+    else
+        B = L_u/V_u;
+    end
+else
+    V_u = 0;
+    A = 0;
+    B = 1;
+end
+
+% MATLAB's 'tf' function
+% H_u = tf(A,[B 1]);
+
+% inverse laplace form 
+% y_u = ilaplace(A/(1+B*s));
+% y_u = real(double(subs(y_u)));
+
+%
+% solving the transfer function numerically to obtain the filtered wind
+% velocity values (u-component)
+%
+if i == 1
+    % initial cond for first timestep
+        v_uoutputd(i) = 0;
+        v_uoutput(i) = V_u;
+else
+    % iterate i to integrate the differential equation
+        v_uoutputd(i) = (A/B)*V_u + ...
+            (1/B)*v_uoutput(i-1); 
+        v_uoutput(i) = v_uoutput(i-1) + ...
+            (tval(i)-tval(i-1))*v_uoutputd(i);    
+        Vwind_u = v_uoutput(i);
+end
+
+% LINEAR v COMPONENT
+if (V_v ~= 0) && ~isnan(V_v)    % avoid divide-by-zero
+    % dryden transfer function 
+    A = sigma_v*sqrt((2*L_v)/(pi*V_v));
+    B = 2*sqrt(3)*L_v/V_v;
+    % avoid dividing by small value
+    if V_u < 10^-5
+        C = 1;
+    else
+        C = (2*L_v/V_v)^2;
+    end
+    D = (4*L_v)/V_v;
+else
+    V_v = 0;
+    A = 0;
+    B = 0;
+    C = 1;
+    D = 0;
+end
+
+
+% MATLAB's 'tf' function
+% H_v = tf([B*A A],[C D 1]);
+
+% inverse laplace form 
+% y_v = ilaplace((B*A*s+A)/(C*(s^2)+D*s+1));
+% y_v = real(double(subs(y_v)));
+
+%
+% solving the transfer function numerically to obtain the filtered wind
+% velocity values (v-component)
+%
+if i == 1 
+        v_vinput(i) = 0;
+        v_vinput(i+1) = V_v;
+        v_voutputd(i) = 0;
+        v_voutput(i) = 0;
+        v_voutputd(i) = 0;
+        v_voutputdd(i) =(1/C)*( A*v_vinput(i) - v_voutput(i) ...
+            - D*v_voutputd(i) - (A*B)*v_vinputd(i));
+else
+        v_vinput(i) = V_v;
+        v_vinputd(i) = (v_vinput(i) - v_vinput(i-1))/(tval(i)-tval(i-1));
+        v_voutputd(i) = v_voutput(i-1) ...
+            + (tval(i)-tval(i-1)*v_voutputdd(i-1));
+        v_voutput(i) = v_voutput(i-1) + ...
+            (tval(i)-tval(i-1)*v_voutputd(i-1)); 
+        v_voutputdd(i) =(1/C)*( A*v_vinput(i) - v_voutput(i)...
+            - D*v_voutputd(i) - (A*B)*v_vinputd(i));
+        Vwind_v = v_voutput(i);
+end
+
+
+% output vector of MATLAB's 'tf' values (requires controls toolbox')
+% H = [H_u;H_v;H_w];
+
+% output wind velocity components
+Vwind = [Vwind_u;Vwind_v];
+
+
+% globally iterating i value for timestep alignments in 'numerically
+% solving diffeq' section ()
+i = i + 1;
+
+H = [H_u;H_v;H_w];
+
+%
+% converting to state space model
+%
+Hss_u = ss(H_u);
+Hss_v = ss(H_v);
+Hss_w = ss(H_w);
+
+% extracting state space data as singular matrices
+[A1,B1,C1,D1] = ssdata(Hss_u);
+[A2,B2,C2,D2] = ssdata(Hss_v);
+[A3,B3,C3,D3] = ssdata(Hss_w);
+
+% solving for wind components using the state space model
+Vwind_udot = A1*t + B1*V;
+Vwind_u = C1*integral(Vwind_udot) + D1*V;
+
+Vwind_vdot = A2*t + B2*V;
+Vwind_v = C2*integral(Vwind_vdot) + D2*V;
+
+Vwind_wdot = A3*t + B3*V;
+Vwind_w = C3*integral(Vwind_wdot) + D3*V;
+
+end