--- conflicted
+++ resolved
@@ -1,135 +1,126 @@
-function ydot = rocket_ode(t,y)
-%OUTPUT: [downrange distance(u),-altitude, forward velocity, transverse
-%         velocity, pitch angle, pitch rate, forward dyrden gust velocity]
-
-
-%% define constants
-%
-g = 9.80665;                % gravitational acceleration (m/s^2) (assume constant for all altitudes)
-[rho,temp,pressure] = rocket_var_stdatm(-y(2));  % Variable density, temperature, and pressure of air
-
-%% IREC rocket properties 
-xcp = 2.46;                 % distance from nose to center of pressure (m)
-xcg = 2.00;                 % distance from nose to center of gravity (m)
-I = 348.2;                  % moment of inertia (kg*m^2) (assume constant)
-dfus = 0.157;               % diameter of fuselage (m) 
-
-% mass of rocket segmented by seperate body tubes 
-m_avbaycoupler = 750; m_avionics = 1991; m_nosecone = 2495;
-m_(1) = m_avbaycoupler + m_avionics + m_nosecone;
-
-m_avbayswitchband = 71.1;
-m_(2) = m_avbayswitchband;
-
-m_upperbodytube = 1422; m_avbaybulkhead = 161; m_shockcord = 794; 
-m_96main = 473; m_36drogue = 204;
-m_(3) =  m_upperbodytube + m_avbaybulkhead + m_shockcord + m_96main + ...
-    + m_36drogue;
-
-m_bodytube1 = 49.3;
-m_(4) = m_bodytube1;
-
-m_bodytube2 = 690; m_payloadcoupler = 875; m_payload = 4001; 
-m_bulkhead = 161;
-m_(5) = m_bodytube2 + m_payloadcoupler +  m_payload + m_bulkhead*2;
-
-m_bodytube3 = 49.3;
-m_(6) = m_bodytube3;
-
-m_aftbodytube = 2069; m_activecontrolcoupl = 875; m_activebulkhead = 161; 
-m_activecontrol = 1787; m_motortube = 902; m_ring = 177; m_fins = 1820; 
-m_cring = 229;
-m_(7) = m_aftbodytube + m_activecontrolcoupl + m_activebulkhead*2 ...
-    + m_activecontrol + m_motortube + m_ring*3 + m_fins + m_cring;
-
-m_rocket = sum(m_(1:7))/1000; % mass of rocket without propellant (kg)
-
-%% compute reference area for fuselage (m^2)
-A = pi*(dfus/2)^2;
-
-%% define fin planform dimensions (m)
-ct = 0.406;   % fin root to tip
-cr = 0.152;   % fin tip
-
-%% compute planform area for fin (m^2)
-S = pi * ct * cr;
-
-%% dryden gust model test
-dgm_ode = (real(drydengustmodel_v2(-y(2),y(3),y(4),'moderate')));
-
-%% compute body-fixed axis velocities (m/s)
-<<<<<<< HEAD
-u = y(3) + y(7)*10000;  %forward velocity
-w = y(4);               %transverse velocity
-=======
-u = y(3) + y(7)*10000; %forward velocity (review 10000 constant here and the 1000 below in dgm)
-w = y(4);              %transverse velocity
->>>>>>> ccd6187d
-
-%% compute total velocity (m/s)
-V = sqrt(u^2 + w^2);
-
-%% compute angle of attack (radians)
-% (set angle of attack to pi/2 when forward velocity is 0 to avoid divide-by-zero error);
-if u ~= 0
-     alpha = atan((w)/(u));
-else
-     alpha = pi/2;
-end
-
-%% define coefficients of lift and drag (as function of angle of attack in degrees)
-CLofus = 0;                     % CLo for fuselage
-CLafus = 0;                     % CLalpha for fuselage
-CDofus = 0.7;                   % CDo for fuselage
-CDafus = 0.1;                   % CDalpha for fuselage
-
-[CLfin, CDfin] = rocket_fin_coefficients(alpha);    % CL and CD for fins
-
-%% compute lift using fin and fuselage aerodynamics
-<<<<<<< HEAD
-L = .5*rho*(V^2)*(A*(CLofus + CLafus*(alpha*180/pi))  ... %This as well as the drag may have to be reviewed
-=======
-L = .5*rho*(V^2)*(A*(CLofus + CLafus*(alpha*180/pi)) ...
->>>>>>> ccd6187d
-           + S*CLfin);
-
-%% compute drag using fin and fuselage aerodynamics
-D = .5*rho*(V^2)*(A*(CDofus + CDafus*(alpha*180/pi)) ...
-           + S*CDfin);
-
-%% generate the thrust and mass of propellant
-T  = rocket_thrust(t);
-m_motorpropellent = rocket_mass(t);
-
-%% generate weight
-m = m_motorpropellent + m_rocket;
-W = m*g;
-
-%% Computing mach number
-[M,rhom] = rocket_mach_number(V,temp);
-% disp(M)
-% disp(rhom)
-
-%% end simulation if rocket has hit ground already
-if y(2) > 1
-    y = y*0;
-end
-
-%% generate limited bandwidth noise
-a = -2;
-b = 2;
-r = (b-a)*rand(1,1)+a;
-
-%% generate state derivatives
-ydot(1,1) = y(3)*cos(y(5)) + y(4)*sin(y(5));                        % Downrange
-ydot(2,1) = -y(3)*sin(y(5)) + y(4)*cos(y(5));                       % -Altitude
-ydot(3,1) = (-W*sin(y(5)) + T + L*sin(alpha) - D*cos(alpha))/m;     % Forward velocity
-ydot(4,1) = (W*cos(y(5)) - L*cos(alpha) - D*sin(alpha))/m;          % Transverse velocity
-ydot(5,1) = y(6);                                                   % Pitch angle
-ydot(6,1) = -((xcp-xcg)*(L*cos(alpha) + D*sin(alpha)))/I;           % Pitch rate
-dgm_ode(isnan(dgm_ode)) = 0;                                        % Gust
-    if (dgm_ode(2,1) ~= 0)
-    ydot(7,1) =(((dgm_ode(1,1))*r-y(7)))/(dgm_ode(2,1)*1000);
-    else
-    ydot(7,1) = 0;
+function ydot = rocket_ode(t,y)
+%OUTPUT: [downrange distance(u),-altitude, forward velocity, transverse
+%         velocity, pitch angle, pitch rate, forward dyrden gust velocity]
+
+
+%% define constants
+%
+g = 9.80665;                % gravitational acceleration (m/s^2) (assume constant for all altitudes)
+[rho,temp,pressure] = rocket_var_stdatm(-y(2));  % Variable density, temperature, and pressure of air
+
+%% IREC rocket properties 
+xcp = 2.46;                 % distance from nose to center of pressure (m)
+xcg = 2.00;                 % distance from nose to center of gravity (m)
+I = 348.2;                  % moment of inertia (kg*m^2) (assume constant)
+dfus = 0.157;               % diameter of fuselage (m) 
+
+% mass of rocket segmented by seperate body tubes 
+m_avbaycoupler = 750; m_avionics = 1991; m_nosecone = 2495;
+m_(1) = m_avbaycoupler + m_avionics + m_nosecone;
+
+m_avbayswitchband = 71.1;
+m_(2) = m_avbayswitchband;
+
+m_upperbodytube = 1422; m_avbaybulkhead = 161; m_shockcord = 794; 
+m_96main = 473; m_36drogue = 204;
+m_(3) =  m_upperbodytube + m_avbaybulkhead + m_shockcord + m_96main + ...
+    + m_36drogue;
+
+m_bodytube1 = 49.3;
+m_(4) = m_bodytube1;
+
+m_bodytube2 = 690; m_payloadcoupler = 875; m_payload = 4001; 
+m_bulkhead = 161;
+m_(5) = m_bodytube2 + m_payloadcoupler +  m_payload + m_bulkhead*2;
+
+m_bodytube3 = 49.3;
+m_(6) = m_bodytube3;
+
+m_aftbodytube = 2069; m_activecontrolcoupl = 875; m_activebulkhead = 161; 
+m_activecontrol = 1787; m_motortube = 902; m_ring = 177; m_fins = 1820; 
+m_cring = 229;
+m_(7) = m_aftbodytube + m_activecontrolcoupl + m_activebulkhead*2 ...
+    + m_activecontrol + m_motortube + m_ring*3 + m_fins + m_cring;
+
+m_rocket = sum(m_(1:7))/1000; % mass of rocket without propellant (kg)
+
+%% compute reference area for fuselage (m^2)
+A = pi*(dfus/2)^2;
+
+%% define fin planform dimensions (m)
+ct = 0.406;   % fin root to tip
+cr = 0.152;   % fin tip
+
+%% compute planform area for fin (m^2)
+S = pi * ct * cr;
+
+%% dryden gust model test
+dgm_ode = (real(drydengustmodel_v2(-y(2),y(3),y(4),'moderate')));
+
+%% compute body-fixed axis velocities (m/s)
+u = y(3) + y(7)*10000; %forward velocity (review 10000 constant here and the 1000 below in dgm)
+w = y(4);              %transverse velocity
+
+%% compute total velocity (m/s)
+V = sqrt(u^2 + w^2);
+
+%% compute angle of attack (radians)
+% (set angle of attack to pi/2 when forward velocity is 0 to avoid divide-by-zero error);
+if u ~= 0
+     alpha = atan((w)/(u));
+else
+     alpha = pi/2;
+end
+
+%% define coefficients of lift and drag (as function of angle of attack in degrees)
+CLofus = 0;                     % CLo for fuselage
+CLafus = 0;                     % CLalpha for fuselage
+CDofus = 0.7;                   % CDo for fuselage
+CDafus = 0.1;                   % CDalpha for fuselage
+
+[CLfin, CDfin] = rocket_fin_coefficients(alpha);    % CL and CD for fins
+
+%% compute lift using fin and fuselage aerodynamics
+L = .5*rho*(V^2)*(A*(CLofus + CLafus*(alpha*180/pi)) ...
+           + S*CLfin);
+
+%% compute drag using fin and fuselage aerodynamics
+D = .5*rho*(V^2)*(A*(CDofus + CDafus*(alpha*180/pi)) ...
+           + S*CDfin);
+
+%% generate the thrust and mass of propellant
+T  = rocket_thrust(t);
+m_motorpropellent = rocket_mass(t);
+
+%% generate weight
+m = m_motorpropellent + m_rocket;
+W = m*g;
+
+%% Computing mach number
+[M,rhom] = rocket_mach_number(V,temp);
+% disp(M)
+% disp(rhom)
+
+%% end simulation if rocket has hit ground already
+if y(2) > 1
+    y = y*0;
+end
+
+%% generate limited bandwidth noise
+a = -2;
+b = 2;
+r = (b-a)*rand(1,1)+a;
+
+%% generate state derivatives
+ydot(1,1) = y(3)*cos(y(5)) + y(4)*sin(y(5));                        % Downrange
+ydot(2,1) = -y(3)*sin(y(5)) + y(4)*cos(y(5));                       % -Altitude
+ydot(3,1) = (-W*sin(y(5)) + T + L*sin(alpha) - D*cos(alpha))/m;     % Forward velocity
+ydot(4,1) = (W*cos(y(5)) - L*cos(alpha) - D*sin(alpha))/m;          % Transverse velocity
+ydot(5,1) = y(6);                                                   % Pitch angle
+ydot(6,1) = -((xcp-xcg)*(L*cos(alpha) + D*sin(alpha)))/I;           % Pitch rate
+dgm_ode(isnan(dgm_ode)) = 0;                                        % Gust
+    if (dgm_ode(2,1) ~= 0)
+    ydot(7,1) =(((dgm_ode(1,1))*r-y(7)))/(dgm_ode(2,1)*1000);
+    else
+    ydot(7,1) = 0;
     end